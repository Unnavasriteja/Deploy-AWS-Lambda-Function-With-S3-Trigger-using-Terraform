--- conflicted
+++ resolved
@@ -184,14 +184,6 @@
 # Apply Terraform
 terraform apply
 ```
+---
 
----
-<<<<<<< HEAD
-
-## Troubleshooting
-- **Error: Bucket does not exist**: Ensure the S3 bucket exists before running the Terraform configuration.
-- **Lambda Invocation Errors**: Check IAM permissions for the Lambda function and S3 bucket.
-
----
-=======
->>>>>>> 68946df8
+Let me know if you'd like me to generate this as a file for download!